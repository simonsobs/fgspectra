# -*- coding: utf-8 -*-
r"""
Frequency-dependent foreground components.

This module implements the frequency-dependent component of common foreground
contaminants.

This package draws inspiration from FGBuster (Davide Poletti and Josquin Errard)
and BeFoRe (David Alonso and Ben Thorne).
"""

import numpy as np
from scipy import constants
from abc import abstractmethod
from .model import Model

try:
    from numpy import trapezoid
except ImportError:
    from numpy import trapz as trapezoid

T_CMB = 2.72548
H_OVER_KT_CMB = constants.h * 1e9 / constants.k / T_CMB


def _flux2cmb(nu):
    """Converts flux to thermodynamics units"""
    x = H_OVER_KT_CMB * nu
    g2_min1 = (
        2.0
        * constants.k**3
        * T_CMB**2
        * x**4
        * np.exp(x)
        / (constants.h * constants.c * np.expm1(x)) ** 2
    )
    return 1.0 / g2_min1


def _rj2cmb(nu):
    x = H_OVER_KT_CMB * nu
    return (np.expm1(x) / x) ** 2 / np.exp(x)


class FreqModel(Model):
    def eval_bandpass(self, **kw):
        """Bandpass integrated version of eval()

        The inheriting class's eval() function should have

            if isinstance(nu, list):
                return self.eval_bandpass(**kw)

        - to pass integrated list frequencies back to eval() one by one

        * iterates over the ``nu`` argument of the caller
          (while keeping all the other arguments fixed)
        * splits each element of the iteration in ``nu_band, transmittance``
        * integrates the caller function over the bandpass.
          ``np.trapezoid(self.eval(nu_band) * transmittance, nu_band)``
          Note that no normalization nor unit conversion is done to the
          transmittance
        * stacks the output of the iteration (the frequency dimension is the last)
          and returns it

<<<<<<< HEAD
        """
        # This piece of code is fairly complicated, we did because:
        # 1) We want to call eval on each element of the nu list (i.e. we iterate
        #    over the bandpasses) but we don't want to define a new eval_bandpass
        #    function for every class
        # 2) We don't want to use a decorator because it breaks the signature
        #    handling of eval and the modification of its defaults.

        # You are here because this function was called inside eval before any other
        # variable was defined.

        # Store the nu-transmittance list because the nu keyword argument has to be
        # modified with the frequencies of each bandpass
        nus_transmittances = kw.pop("nu")
        res = None
        # Fill the entries by iterating over the bandpasses
        for i_band, (nu, transmittance) in enumerate(nus_transmittances):
            integral = trapezoid(self.eval(nu=nu, **kw) * transmittance, nu)
            if res is None:
                res = np.empty(integral.shape + (len(nus_transmittances),))
            res[..., i_band] = integral

        return res

    @abstractmethod
    def eval(self, **kwargs):
        pass


class PowerLaw(FreqModel):
=======
    """
    # This piece of code is fairly complicated, we did because:
    # 1) We want to call eval on each element of the nu list (i.e. we iterate
    #    over the bandpasses) but we don't want to define a new eval_bandpass
    #    function for every class
    # 2) We don't want to use a decorator because it breaks the signature
    #    handling of eval and the modification of its defaults.
    #    _bandpass_integration does from the insides of eval the same thing that
    #    a decorator would do from the outside. This is achieved through the
    #    following pretty ugly kludge
    # Simpler code that achieve the same result is welcome

    # You are here because this function was called inside eval before any other
    # variable was defined.
    # We now retrieve the keyword arguments that were passed to eval because we
    # have to use them for the evaluation of eval on each bandpass
    # It assumes that _bandpass_integration was called inside
    # f(self, **kw) -- f is typically the eval method.
    frame = inspect.currentframe().f_back
    kw = frame.f_locals.copy()
    self = kw["self"]
    del kw["self"]  # self was in the locals but is not a keyword argument

    # We create a copy of eval itself, we'll call it for each bandpass
    f = types.FunctionType(frame.f_code, frame.f_globals)
    # Store the nu-transmittance list because the nu keyword argumnt has to be
    # modified with the frequencies of each bandpass
    nus_transmittances = kw["nu"]

    # Get the shape of the output from the result of the first bandpass
    kw["nu"] = nus_transmittances[0][0]

    # Allowing dimension of transmittance to be [freq, ell] instead of just [freq]
    if len(nus_transmittances[0][1].shape) == 1:
        res = np.trapz(f(self, **kw) * nus_transmittances[0][1], kw["nu"])
    else:
        # In case transmittance has shape [freq, ell], the SED f has to be trasposed
        # to perform the integration in frequency
        res = np.trapz(
            f(self, **kw)[..., np.newaxis] * nus_transmittances[0][1], kw["nu"], axis=0
        )

    # Append the frequency dimension and put res in its first entry
    res = res[..., np.newaxis] * np.array([1.0] + [0.0] * (len(nus_transmittances) - 1))

    # Fill the remaining entries by iterating over the rest of the bandpasses
    for i_band, (nu, transmittance) in enumerate(nus_transmittances[1:], 1):
        kw["nu"] = nu
        # Repeating the band integration as before also for other channels
        if len(transmittance.shape) == 1:
            res[..., i_band] = np.trapz(f(self, **kw) * transmittance, nu)
        else:
            res[..., i_band] = np.trapz(
                f(self, **kw)[..., np.newaxis] * transmittance, nu, axis=0
            )

    return res


class PowerLaw(Model):
>>>>>>> 036ae9dc
    r"""Power Law

    .. math:: f(\nu) = (\nu / \nu_0)^{\beta}
    """

    def eval(self, nu=None, beta=None, nu_0=None):
        """Evaluation of the SED

        Parameters
        ----------
        nu: float or array
            Frequency in the same units as `nu_0`. If array, the shape is
            ``(freq)``.
        beta: float or array
            Spectral index. If array, the shape is ``(...)``.
        nu_0: float or array
            Reference frequency in the same units as `nu`. If array, the shape
            is ``(...)``.

        Returns
        -------
        sed: ndarray
            If `nu` is an array, the shape is ``(..., freq)``.
            If `nu` is scalar, the shape is ``(..., 1)``.
            Note that the last dimension is guaranteed to be the frequency.

        Note
        ----
        The extra dimensions ``...`` in the output are the broadcast of the
        ``...`` in the input (which are required to be broadcast-compatible).

        Examples
        --------

        - T, E and B synchrotron SEDs with the same reference frequency but
          different spectral indices. `beta` is an array with shape ``(3)``,
          `nu_0` is a scalar.

        - SEDs of synchrotron and dust (approximated as power law). Both `beta`
          and `nu_0` are arrays with shape ``(2)``

        """
        if isinstance(nu, list):
            return self.eval_bandpass(nu=nu, beta=beta, nu_0=nu_0)

        beta = np.array(beta)[..., np.newaxis]
        nu_0 = np.array(nu_0)[..., np.newaxis]
        return (nu / nu_0) ** beta * (_rj2cmb(nu) / _rj2cmb(nu_0))


class Synchrotron(PowerLaw):
    """Alias of :class:`PowerLaw`"""

    pass


class ModifiedBlackBody(FreqModel):
    r"""Modified black body in K_RJ

    .. math:: f(\nu) = (\nu / \nu_0)^{\beta + 1} / (e^x - 1)

    where :math:`x = h \nu / k_B T_d`
    """

    def eval(self, nu=None, nu_0=None, temp=None, beta=None):
        """Evaluation of the SED

        Parameters
        ----------
        nu: float or array
            Frequency in GHz.
        beta: float or array
            Spectral index.
        temp: float or array
            Dust temperature.
        nu_0: float
            Reference frequency in Hz.

        Returns
        -------
        sed: ndarray
            The last dimension is the frequency dependence.
            The leading dimensions are the broadcast between the hypothetic
            dimensions of `beta` and `temp`.
        """
        if isinstance(nu, list):
            return self.eval_bandpass(nu=nu, nu_0=nu_0, temp=temp, beta=beta)

        beta = np.array(beta)[..., np.newaxis]
        temp = np.array(temp)[..., np.newaxis]
        x = 1e9 * constants.h * nu / (constants.k * temp)
        x_0 = 1e9 * constants.h * nu_0 / (constants.k * temp)
        res = (nu / nu_0) ** (beta + 1.0) * np.expm1(x_0) / np.expm1(x)
        return res * (_rj2cmb(nu) / _rj2cmb(nu_0))


class CIB(ModifiedBlackBody):
    """Alias of :class:`ModifiedBlackBody`"""

    pass


class ThermalSZ(FreqModel):
    r"""Thermal Sunyaev-Zel'dovich in K_CMB

    This class implements the

    .. math:: f(\nu) = x \coth(x/2) - 4

    where :math:`x = h \nu / k_B T_CMB`
    """

    @staticmethod
    def f(nu):
        x = constants.h * (nu * 1e9) / (constants.k * T_CMB)
        return x / np.tanh(x / 2.0) - 4.0

    def eval(self, nu=None, nu_0=None):
        """Compute the SED with the given frequency and parameters.

        nu : float
            Frequency in GHz.
        T_CMB (optional) : float
        """
        if isinstance(nu, list):
            return self.eval_bandpass(nu=nu, nu_0=nu_0)

        return ThermalSZ.f(nu) / ThermalSZ.f(nu_0)


class FreeFree(FreqModel):
    r"""Free-free

    .. math:: f(\nu) = EM * ( 1 + log( 1 + (\nu_{ff} / \nu)^{3/\pi} ) )
    .. math:: \nu_{ff} = 255.33e9 * (Te / 1000)^{3/2}
    """

    def eval(self, nu=None, EM=None, Te=None):
        """Evaluation of the SED

        Parameters
        ----------
        nu: float or array
            Frequency in the same units as `nu_0`. If array, the shape is
            ``(freq)``.
        EM: float or array
            Emission measure in cm^-6 pc (usually around 300). If array, the shape is ``(...)``.
        Te: float or array
            Electron temperature (typically around 7000). If array, the shape is ``(...)``.

        Returns
        -------
        sed: ndarray
            If `nu` is an array, the shape is ``(..., freq)``.
            If `nu` is scalar, the shape is ``(..., 1)``.
            Note that the last dimension is guaranteed to be the frequency.

        Note
        ----
        The extra dimensions ``...`` in the output are the broadcast of the
        ``...`` in the input (which are required to be broadcast-compatible).

        Examples
        --------

        - Free-free emission in temperature.

        """
        if isinstance(nu, list):
            return self.eval_bandpass(nu=nu, EM=EM, Te=Te)

        EM = np.array(EM)[..., np.newaxis]
        Te = np.array(Te)[..., np.newaxis]
        Teff = (Te / 1.0e3) ** 1.5
        nuff = 255.33e9 * Teff
        gff = 1.0 + np.log(1.0 + (nuff / nu) ** (np.sqrt(3) / np.pi))
        print("warning: I need to check the units on this")
        return EM * gff


class ConstantSED(FreqModel):
    """Frequency-independent component."""

    def eval(self, nu=None, amp=1.0):
        """Evaluation of the SED

        Parameters
        ----------
        nu: float or array
            It just determines the shape of the output.
        amp: float or array
            Amplitude (or set of amplitudes) of the constant SED.

        Returns
        -------
        sed: ndarray
            If `nu` is an array, the shape is ``amp.shape + (freq)``.
            If `nu` is scalar, the shape is ``amp.shape + (1)``.
            Note that the last dimension is guaranteed to be the frequency.
        """
        if isinstance(nu, list):
            return self.eval_bandpass(nu=nu, amp=amp)

        amp = np.array(amp)[..., np.newaxis]
        return amp * np.ones_like(np.array(nu))


class FreeSED(FreqModel):
    """Frequency-dependent component for which every entry of the SED is specified."""

    def eval(self, nu=None, sed=None):
        """Evaluation of the SED

        Parameters
        ----------
        nu: float or array
            It just determines the shape of the output.
        sed: float or array
            Values of the SED. Must be the same shape as nu.
            There is no normalisation, entries are used as is.

        Returns
        -------
        sed: ndarray
            If `nu` is an array, the shape is ``amp.shape + (freq)``.
            If `nu` is scalar, the shape is ``amp.shape + (1)``.
            Note that the last dimension is guaranteed to be the frequency.
        """
        if isinstance(nu, (list, np.ndarray)):
            try:
                assert len(nu) == len(sed[..., :])
            except:
                print("SED and nu must have the same shape.")
        if isinstance(nu, list):
            return self.eval_bandpass(nu=nu, sed=sed)
        return np.asarray(sed)


class Join(FreqModel):
    """Join several SED models together"""

    def __init__(self, *seds, **kwargs):
        """Join several SED models together

        Parameters
        ----------
        *sed:
            Sequence of SED models to be joined together
        """
        self._seds = seds
        self.set_defaults(**kwargs)

    def set_defaults(self, **kwargs):
        if "kwseq" in kwargs:
            for sed, sed_kwargs in zip(self._seds, kwargs["kwseq"]):
                sed.set_defaults(**sed_kwargs)

    def _get_repr(self):
        return {type(self).__name__: [sed._get_repr() for sed in self._seds]}

    @property
    def defaults(self):
        return {"kwseq": [sed.defaults for sed in self._seds]}

    def eval(self, kwseq=None):
        """Compute the SED with the given frequency and parameters.

        *kwseq
            The length of ``kwseq`` has to be equal to the number of SEDs
            joined. ``kwseq[i]`` is a dictionary containing the keyword
            arguments of the ``i``-th SED.
        """
        if kwseq:
            seds = [sed(**kwargs) for sed, kwargs in zip(self._seds, kwseq)]
        else:  # Handles the case in which no parameter has to be passed
            seds = [sed() for sed in self._seds]
        res = np.empty((len(seds),) + np.broadcast(*seds).shape)
        for i in range(len(seds)):
            res[i] = seds[i]
        return res<|MERGE_RESOLUTION|>--- conflicted
+++ resolved
@@ -62,8 +62,6 @@
           transmittance
         * stacks the output of the iteration (the frequency dimension is the last)
           and returns it
-
-<<<<<<< HEAD
         """
         # This piece of code is fairly complicated, we did because:
         # 1) We want to call eval on each element of the nu list (i.e. we iterate
@@ -94,68 +92,6 @@
 
 
 class PowerLaw(FreqModel):
-=======
-    """
-    # This piece of code is fairly complicated, we did because:
-    # 1) We want to call eval on each element of the nu list (i.e. we iterate
-    #    over the bandpasses) but we don't want to define a new eval_bandpass
-    #    function for every class
-    # 2) We don't want to use a decorator because it breaks the signature
-    #    handling of eval and the modification of its defaults.
-    #    _bandpass_integration does from the insides of eval the same thing that
-    #    a decorator would do from the outside. This is achieved through the
-    #    following pretty ugly kludge
-    # Simpler code that achieve the same result is welcome
-
-    # You are here because this function was called inside eval before any other
-    # variable was defined.
-    # We now retrieve the keyword arguments that were passed to eval because we
-    # have to use them for the evaluation of eval on each bandpass
-    # It assumes that _bandpass_integration was called inside
-    # f(self, **kw) -- f is typically the eval method.
-    frame = inspect.currentframe().f_back
-    kw = frame.f_locals.copy()
-    self = kw["self"]
-    del kw["self"]  # self was in the locals but is not a keyword argument
-
-    # We create a copy of eval itself, we'll call it for each bandpass
-    f = types.FunctionType(frame.f_code, frame.f_globals)
-    # Store the nu-transmittance list because the nu keyword argumnt has to be
-    # modified with the frequencies of each bandpass
-    nus_transmittances = kw["nu"]
-
-    # Get the shape of the output from the result of the first bandpass
-    kw["nu"] = nus_transmittances[0][0]
-
-    # Allowing dimension of transmittance to be [freq, ell] instead of just [freq]
-    if len(nus_transmittances[0][1].shape) == 1:
-        res = np.trapz(f(self, **kw) * nus_transmittances[0][1], kw["nu"])
-    else:
-        # In case transmittance has shape [freq, ell], the SED f has to be trasposed
-        # to perform the integration in frequency
-        res = np.trapz(
-            f(self, **kw)[..., np.newaxis] * nus_transmittances[0][1], kw["nu"], axis=0
-        )
-
-    # Append the frequency dimension and put res in its first entry
-    res = res[..., np.newaxis] * np.array([1.0] + [0.0] * (len(nus_transmittances) - 1))
-
-    # Fill the remaining entries by iterating over the rest of the bandpasses
-    for i_band, (nu, transmittance) in enumerate(nus_transmittances[1:], 1):
-        kw["nu"] = nu
-        # Repeating the band integration as before also for other channels
-        if len(transmittance.shape) == 1:
-            res[..., i_band] = np.trapz(f(self, **kw) * transmittance, nu)
-        else:
-            res[..., i_band] = np.trapz(
-                f(self, **kw)[..., np.newaxis] * transmittance, nu, axis=0
-            )
-
-    return res
-
-
-class PowerLaw(Model):
->>>>>>> 036ae9dc
     r"""Power Law
 
     .. math:: f(\nu) = (\nu / \nu_0)^{\beta}
