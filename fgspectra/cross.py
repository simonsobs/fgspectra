--- conflicted
+++ resolved
@@ -135,12 +135,9 @@
         """
         f_nu = self._sed(**sed_kwargs)
         cl = self._cl(**cl_kwargs)
-<<<<<<< HEAD
         if len(f_nu.shape) == len(cl.shape) == 1:
             return np.outer(f_nu, f_nu)[:, :, np.newaxis] * cl
-=======
         # f_nu.shape can be either [freq] or [ell, freq]
->>>>>>> 036ae9dc
         if f_nu.shape[0] != cl.shape[-1] or (f_nu.shape[0] == 1 and cl.shape[-1] == 1):
             f_nu = f_nu[np.newaxis]
 
